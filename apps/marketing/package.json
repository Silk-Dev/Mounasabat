{
  "name": "@mounasabet/marketing",
  "version": "0.1.0",
  "private": true,
  "scripts": {
    "dev": "next dev --turbopack",
    "build": "next build",
    "start": "next start",
    "lint": "next lint"
  },
  "dependencies": {
    "@weddni/ui": "*",
    "next": "15.3.5",
    "react": "^19.0.0",
    "react-dom": "^19.0.0",
<<<<<<< HEAD
    "next": "15.3.5",
    "@mounasabet/ui": "*"
=======
    "swiper": "^11.2.10"
>>>>>>> 48ebc711
  },
  "devDependencies": {
    "@eslint/eslintrc": "^3",
    "@tailwindcss/postcss": "^4",
    "@types/node": "^20",
    "@types/react": "^19",
    "@types/react-dom": "^19",
    "eslint": "^9",
    "eslint-config-next": "15.3.5",
    "tailwindcss": "^4",
    "typescript": "^5"
  }
}<|MERGE_RESOLUTION|>--- conflicted
+++ resolved
@@ -13,12 +13,7 @@
     "next": "15.3.5",
     "react": "^19.0.0",
     "react-dom": "^19.0.0",
-<<<<<<< HEAD
-    "next": "15.3.5",
-    "@mounasabet/ui": "*"
-=======
     "swiper": "^11.2.10"
->>>>>>> 48ebc711
   },
   "devDependencies": {
     "@eslint/eslintrc": "^3",

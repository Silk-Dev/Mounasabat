--- conflicted
+++ resolved
@@ -1,12 +1,5 @@
 'use client';
 
-<<<<<<< HEAD
-import { motion } from 'framer-motion';
-import { Button } from '@mounasabet/ui';
-import { Sparkles, CalendarHeart, MapPin, Gift, Handshake, Heart } from 'lucide-react';
-import BlurText from './BlurText';
-import Link from 'next/link';
-=======
 import { useRef, useEffect, useState } from "react";
 import { motion, useScroll, useTransform } from 'framer-motion';
 import { gsap } from "gsap";
@@ -26,49 +19,11 @@
 import { Swiper, SwiperSlide } from 'swiper/react';
 import { Navigation, Pagination, Autoplay, EffectFade, FreeMode, Thumbs } from 'swiper/modules';
 import { Tilt } from "react-tilt";
->>>>>>> 48ebc711
 
 gsap.registerPlugin(ScrollTrigger);
 
 function CreativeSearchBar({ value, onChange, onSubmit, placeholder }) {
   return (
-<<<<<<< HEAD
-    <>
-      <main
-        className="min-h-screen bg-cover bg-center bg-no-repeat p-6 flex items-center justify-center bg-[#FFF6F6]"
-        style={{ backgroundImage: 'url(/event-decor.jpg)' }}
-      >
-        <div className="w-full max-w-3xl mx-auto bg-white/90 rounded-2xl shadow-xl p-8 flex flex-col items-center">
-          <BlurText
-            text="Plan the Perfect Event"
-            delay={120}
-            animateBy="words"
-            direction="top"
-            className="text-4xl md:text-5xl font-bold text-center text-[#F16462] mb-2"
-            animationFrom={undefined}
-            animationTo={undefined}
-            onAnimationComplete={undefined}
-          />
-
-          <BlurText
-            text="Mounasabet is the most comprehensive resource to help you plan your event."
-            delay={60}
-            animateBy="words"
-            direction="top"
-            className="text-base md:text-lg text-[#3A3A3A] mb-6"
-            animationFrom={undefined}
-            animationTo={undefined}
-            onAnimationComplete={undefined}
-          />
-
-          <div className="w-full flex justify-center gap-4 mt-2">
-            <Link href="/events" passHref>
-              <Button className="flex-1 bg-[#F16462] text-white text-lg px-6 py-4 rounded-full font-bold flex items-center justify-center gap-2 hover:bg-[#d63d3d] transition">
-                <CalendarHeart className="mr-2" size={20} />
-                Find a Venue
-              </Button>
-            </Link>
-=======
     <form
       onSubmit={onSubmit}
       className="relative w-full max-w-md mx-auto flex items-center group"
@@ -573,75 +528,10 @@
                 </div>
               )}
             </form>
->>>>>>> 48ebc711
           </div>
         </div>
       </main>
 
-<<<<<<< HEAD
-      <section className="w-full bg-white py-16">
-        <div className="max-w-6xl mx-auto px-4">
-          <h2 className="text-5xl font-serif font-bold text-center text-[#222] mb-12">Find Your Venue</h2>
-          <div className="flex flex-col md:flex-row gap-8 justify-center items-stretch">
-            <motion.div
-              initial={{ opacity: 0, y: 40 }}
-              whileInView={{ opacity: 1, y: 0 }}
-              whileHover={{ y: -12, scale: 1.05, boxShadow: '0 8px 32px 0 rgba(0,0,0,0.18)' }}
-              transition={{ type: 'spring', stiffness: 300, damping: 20, duration: 0.7, delay: 0.1 }}
-              className="flex-1 flex flex-col items-center rounded-lg overflow-hidden shadow-lg cursor-pointer"
-              style={{ background: 'linear-gradient(135deg, #3A3A3A 0%, #F16462 60%, #1BA3A9 100%)' }}
-            >
-              <img src="/partyvenue.jpg" alt="Party Venue" className="w-full h-56 object-cover" />
-              <div className="flex flex-col items-center px-6 pb-8 pt-0 flex-1 w-full">
-                <div className="bg-white rounded-full shadow -mt-12 mb-4 p-4 border-4 border-white">
-                  <Gift className="text-[#D4843A]" size={48} />
-                </div>
-                <h3 className="text-3xl font-serif font-bold text-white mb-2 mt-2">Party Venue</h3>
-                <p className="text-white text-center mb-6 text-lg">Find a party venue for your anniversary, birthday party, office party, or a reunion of family and friends.</p>
-                <Link href="/events?type=party" passHref>
-                  <Button className="bg-white text-[#D4843A] font-bold px-8 py-3 rounded shadow hover:bg-gray-100 transition text-lg">Find Your Venue</Button>
-                </Link>
-              </div>
-            </motion.div>
-            <motion.div
-              initial={{ opacity: 0, y: 40 }}
-              whileInView={{ opacity: 1, y: 0 }}
-              whileHover={{ y: -12, scale: 1.05, boxShadow: '0 8px 32px 0 rgba(0,0,0,0.18)' }}
-              transition={{ type: 'spring', stiffness: 300, damping: 20, duration: 0.7, delay: 0.3 }}
-              className="flex-1 flex flex-col items-center rounded-lg overflow-hidden shadow-lg cursor-pointer"
-              style={{ background: 'linear-gradient(135deg, #3A3A3A 0%, #F16462 60%, #1BA3A9 100%)' }}
-            >
-              <img src="/weddingvenue.jpg" alt="Wedding Venue" className="w-full h-56 object-cover" />
-              <div className="flex flex-col items-center px-6 pb-8 pt-0 flex-1 w-full">
-                <div className="bg-white rounded-full shadow -mt-12 mb-4 p-4 border-4 border-white">
-                  <Heart className="text-[#8B6A8C]" size={48} />
-                </div>
-                <h3 className="text-3xl font-serif font-bold text-white mb-2 mt-2">Wedding Venue</h3>
-                <p className="text-white text-center mb-6 text-lg">Find a wedding venue for your reception. Banquet halls are popular, Barn weddings are a hot trend, and there are many unique venues like museums, zoos, and wineries.</p>
-                <Link href="/events?type=wedding" passHref>
-                  <Button className="bg-white text-[#8B6A8C] font-bold px-8 py-3 rounded shadow hover:bg-gray-100 transition text-lg">Find Your Venue</Button>
-                </Link>
-              </div>
-            </motion.div>
-            <motion.div
-              initial={{ opacity: 0, y: 40 }}
-              whileInView={{ opacity: 1, y: 0 }}
-              whileHover={{ y: -12, scale: 1.05, boxShadow: '0 8px 32px 0 rgba(0,0,0,0.18)' }}
-              transition={{ type: 'spring', stiffness: 300, damping: 20, duration: 0.7, delay: 0.5 }}
-              className="flex-1 flex flex-col items-center rounded-lg overflow-hidden shadow-lg cursor-pointer"
-              style={{ background: 'linear-gradient(135deg, #3A3A3A 0%, #F16462 60%, #1BA3A9 100%)' }}
-            >
-              <img src="/meetingvenue.jpg" alt="Meeting Venue" className="w-full h-56 object-cover" />
-              <div className="flex flex-col items-center px-6 pb-8 pt-0 flex-1 w-full">
-                <div className="bg-white rounded-full shadow -mt-12 mb-4 p-4 border-4 border-white">
-                  <Handshake className="text-[#8AA05B]" size={48} />
-                </div>
-                <h3 className="text-3xl font-serif font-bold text-white mb-2 mt-2">Meeting Venue</h3>
-                <p className="text-white text-center mb-6 text-lg">Find a meeting venue for any business gathering that can range from a small group in a hotel board room to a large conference at an event center.</p>
-                <Link href="/events?type=meeting" passHref>
-                  <Button className="bg-white text-[#8AA05B] font-bold px-8 py-3 rounded shadow hover:bg-gray-100 transition text-lg">Find Your Venue</Button>
-                </Link>
-=======
       <section className="bg-[#FFF6F6] py-16">
         <div className="max-w-6xl mx-auto px-4">
           <motion.h2
@@ -754,7 +644,6 @@
                 >
                   Découvrez des chefs et barmans pour créer un menu inoubliable.
                 </motion.p>
->>>>>>> 48ebc711
               </div>
             </motion.div>
           </div>
